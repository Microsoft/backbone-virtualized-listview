--- conflicted
+++ resolved
@@ -228,14 +228,8 @@
     let idx = Math.min(Math.max(index, 0), this.listView.items.length - 1);
     let pos = position;
     let delta = 0;
-<<<<<<< HEAD
     if (indexFirst <= index && index < indexLast) {
       const el = this.listView.$container.children().get(index - indexFirst);
-=======
-
-    if (indexFirst <= idx && idx < indexLast) {
-      const el = this.listView.$innerContainer.children().get(idx - indexFirst);
->>>>>>> 5d13935f
       const rect = el.getBoundingClientRect();
 
       if (pos === 'default') {
