--- conflicted
+++ resolved
@@ -1,124 +1,118 @@
-import Backbone from 'backbone';
-import defaultListTemplate from './default-list.jade';
-import defaultItemTemplate from './default-item.jade';
-import { ElementViewport, WindowViewport } from './viewport.js';
-import { RenderContext } from './render-context.js';
-
-class ListView extends Backbone.View {
-  initialize({
-    listTemplate = defaultListTemplate,
-    itemTemplate = defaultItemTemplate,
-    events = {},
-    items = [],
-    viewport = null,
-    defaultItemHeight = 20,
-  }) {
-    this.listTemplate = listTemplate;
-    this.itemTemplate = itemTemplate;
-    this.events = events;
-    this.items = items;
-    this.viewport = viewport ? new ElementViewport(viewport) : new WindowViewport();
-
-    // States
-    this.indexFirst = 0;
-    this.indexLast = 0;
-    this.itemHeight = defaultItemHeight;
-    this.anchor = null;
-    this.invalidated = false;
-
-    // Events
-    this.scheduleRedraw = (() => {
-      let requestId = null;
-
-      return options => {
-        if (requestId !== null) {
-          window.cancelAnimationFrame(requestId);
-        }
-        requestId = window.requestAnimationFrame(() => {
-          requestId = null;
-          this.redraw(options);
-        });
-      };
-    })();
-
-    this.viewport.on('change', this.scheduleRedraw);
-  }
-
-  remove() {
-    this.viewport.remove();
-    super.remove();
-  }
-
-  redraw() {
-    const context = new RenderContext(this);
-    const { metrics, state } = context;
-
-    if (this.anchor) {
-      context.scrollToAnchor(this.anchor);
-      this.anchor = null;
-    }
-
-    if (this.invalidated ||
-      metrics.itemsTop > metrics.visibleBot ||
-      metrics.itemsBot < metrics.visibleTop) {
-      context.clear();
-      this.invalidated = false;
-    }
-
-    let finished = false;
-
-    while (!finished) {
-      if (metrics.itemsTop > metrics.visibleTop && state.indexFirst > 0) {
-        const count = Math.ceil((metrics.itemsTop - metrics.visibleTop) / state.itemHeight);
-        const index = Math.max(state.indexFirst - count, 0);
-
-        context.renderTop(index);
-      } else if (metrics.itemsBot < metrics.visibleBot && state.indexLast < this.items.length) {
-        const count = Math.ceil((metrics.visibleBot - metrics.itemsBot) / state.itemHeight);
-        const index = Math.min(state.indexLast + count, this.items.length);
-
-        context.renderBottom(index);
-      } else {
-        finished = true;
-      }
-    }
-
-    context.purge({
-      top: metrics.visibleTop - metrics.visibleHeight / 2,
-      bottom: metrics.visibleBot + metrics.visibleHeight / 2,
-    });
-
-    context.commit();
-  }
-
-  setItems(items) {
-    this.items = items;
-    this.scheduleRedraw({ clear: true });
-  }
-
-<<<<<<< HEAD
-  invalidate() {
-    this.invalidated = true;
-  }
-
-  scrollToItem(index, position = 'top') {
-    this.anchor = { index, position };
-    this.scheduleRedraw();
-=======
-  scrollToItem(index, position = 'default') {
-    const anchor = { index, position };
-    this.scheduleRedraw({ anchor });
->>>>>>> 5d13935f
-  }
-
-  render() {
-    this.$el.html(this.listTemplate());
-    this.$container = this.$('.list-container');
-    this.$container.css({ paddingBottom: this.itemHeight * this.items.length });
-    this.scheduleRedraw();
-    return this;
-  }
-
-}
-
-export default ListView;
+import Backbone from 'backbone';
+import defaultListTemplate from './default-list.jade';
+import defaultItemTemplate from './default-item.jade';
+import { ElementViewport, WindowViewport } from './viewport.js';
+import { RenderContext } from './render-context.js';
+
+class ListView extends Backbone.View {
+  initialize({
+    listTemplate = defaultListTemplate,
+    itemTemplate = defaultItemTemplate,
+    events = {},
+    items = [],
+    viewport = null,
+    defaultItemHeight = 20,
+  }) {
+    this.listTemplate = listTemplate;
+    this.itemTemplate = itemTemplate;
+    this.events = events;
+    this.items = items;
+    this.viewport = viewport ? new ElementViewport(viewport) : new WindowViewport();
+
+    // States
+    this.indexFirst = 0;
+    this.indexLast = 0;
+    this.itemHeight = defaultItemHeight;
+    this.anchor = null;
+    this.invalidated = false;
+
+    // Events
+    this.scheduleRedraw = (() => {
+      let requestId = null;
+
+      return options => {
+        if (requestId !== null) {
+          window.cancelAnimationFrame(requestId);
+        }
+        requestId = window.requestAnimationFrame(() => {
+          requestId = null;
+          this.redraw(options);
+        });
+      };
+    })();
+
+    this.viewport.on('change', this.scheduleRedraw);
+  }
+
+  remove() {
+    this.viewport.remove();
+    super.remove();
+  }
+
+  redraw() {
+    const context = new RenderContext(this);
+    const { metrics, state } = context;
+
+    if (this.anchor) {
+      context.scrollToAnchor(this.anchor);
+      this.anchor = null;
+    }
+
+    if (this.invalidated ||
+      metrics.itemsTop > metrics.visibleBot ||
+      metrics.itemsBot < metrics.visibleTop) {
+      context.clear();
+      this.invalidated = false;
+    }
+
+    let finished = false;
+
+    while (!finished) {
+      if (metrics.itemsTop > metrics.visibleTop && state.indexFirst > 0) {
+        const count = Math.ceil((metrics.itemsTop - metrics.visibleTop) / state.itemHeight);
+        const index = Math.max(state.indexFirst - count, 0);
+
+        context.renderTop(index);
+      } else if (metrics.itemsBot < metrics.visibleBot && state.indexLast < this.items.length) {
+        const count = Math.ceil((metrics.visibleBot - metrics.itemsBot) / state.itemHeight);
+        const index = Math.min(state.indexLast + count, this.items.length);
+
+        context.renderBottom(index);
+      } else {
+        finished = true;
+      }
+    }
+
+    context.purge({
+      top: metrics.visibleTop - metrics.visibleHeight / 2,
+      bottom: metrics.visibleBot + metrics.visibleHeight / 2,
+    });
+
+    context.commit();
+  }
+
+  setItems(items) {
+    this.items = items;
+    this.scheduleRedraw({ clear: true });
+  }
+
+  invalidate() {
+    this.invalidated = true;
+  }
+
+  scrollToItem(index, position = 'default') {
+    this.anchor = { index, position };
+    this.scheduleRedraw();
+  }
+
+  render() {
+    this.$el.html(this.listTemplate());
+    this.$container = this.$('.list-container');
+    this.$container.css({ paddingBottom: this.itemHeight * this.items.length });
+    this.scheduleRedraw();
+    return this;
+  }
+
+}
+
+export default ListView;